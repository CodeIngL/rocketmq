/*
 * Licensed to the Apache Software Foundation (ASF) under one or more
 * contributor license agreements.  See the NOTICE file distributed with
 * this work for additional information regarding copyright ownership.
 * The ASF licenses this file to You under the Apache License, Version 2.0
 * (the "License"); you may not use this file except in compliance with
 * the License.  You may obtain a copy of the License at
 *
 *     http://www.apache.org/licenses/LICENSE-2.0
 *
 * Unless required by applicable law or agreed to in writing, software
 * distributed under the License is distributed on an "AS IS" BASIS,
 * WITHOUT WARRANTIES OR CONDITIONS OF ANY KIND, either express or implied.
 * See the License for the specific language governing permissions and
 * limitations under the License.
 */

package org.apache.rocketmq.client.latency;

import java.util.Collections;
import java.util.Enumeration;
import java.util.LinkedList;
import java.util.List;
import java.util.concurrent.ConcurrentHashMap;
import org.apache.rocketmq.client.common.ThreadLocalIndex;

/**
 * 延迟容错的实现
 */
public class LatencyFaultToleranceImpl implements LatencyFaultTolerance<String> {
    //维护的错误信息表
    private final ConcurrentHashMap<String, FaultItem> faultItemTable = new ConcurrentHashMap<String, FaultItem>(16);

    //当前得坐标的索引
    private final ThreadLocalIndex whichItemWorst = new ThreadLocalIndex();

    /**
     * 更新一下容错的item，主要是更新当前的延迟和不可用的持续时间
     * @param name broker名
     * @param currentLatency 当前的延迟
     * @param notAvailableDuration 持续的无法工作的时间
     */
    @Override
    public void updateFaultItem(final String name, final long currentLatency, final long notAvailableDuration) {
        //老的容错项
        FaultItem old = this.faultItemTable.get(name);
        if (null == old) {//不存在，直接更新
            final FaultItem faultItem = new FaultItem(name);
            faultItem.setCurrentLatency(currentLatency);
            //更新不可用时间，当前时间加上延迟时间
            faultItem.setStartTimestamp(System.currentTimeMillis() + notAvailableDuration);

            old = this.faultItemTable.putIfAbsent(name, faultItem);
            if (old != null) {
                old.setCurrentLatency(currentLatency);
                old.setStartTimestamp(System.currentTimeMillis() + notAvailableDuration);
            }
        } else {
            old.setCurrentLatency(currentLatency);
            old.setStartTimestamp(System.currentTimeMillis() + notAvailableDuration);
        }
    }

    /**
     * 从发生过错误的项数中进行操作，如果存在，我们检测一下这个项的可用性
     * @param name
     * @return
     */
    @Override
    public boolean isAvailable(final String name) {
        //获得brokerName对应的容错项
        final FaultItem faultItem = this.faultItemTable.get(name);
        if (faultItem != null) {
            ///存在容错项，我们观察一下是否可用
            return faultItem.isAvailable();
        }
        return true;
    }

    @Override
    public void remove(final String name) {
        this.faultItemTable.remove(name);
    }

    /**
     * 选择最近的一个broker
     * @return
     */
    @Override
    public String pickOneAtLeast() {
        //首先copy一份
        final Enumeration<FaultItem> elements = this.faultItemTable.elements();
        List<FaultItem> copyList = new LinkedList<FaultItem>();
        while (elements.hasMoreElements()) {
            copyList.add(elements.nextElement());
        }
        if (copyList.size() == 0) {
            return null;
        }

        Collections.shuffle(copyList);

        Collections.sort(copyList);

        //一半
        final int half = copyList.size() / 2;
        if (half <= 0) {
<<<<<<< HEAD
            //取第一个
=======
            //没得选
>>>>>>> 938e3a2a
            return copyList.get(0).getName();
        } else {
            //拿个item最糟糕是他
            final int i = this.whichItemWorst.getAndIncrement() % half;
            return copyList.get(i).getName();
        }

    }

    @Override
    public String toString() {
        return "LatencyFaultToleranceImpl{" +
            "faultItemTable=" + faultItemTable +
            ", whichItemWorst=" + whichItemWorst +
            '}';
    }

    /**
     * 容错项
     */
    class FaultItem implements Comparable<FaultItem> {
        //名字
        private final String name;
        //当前延迟
        private volatile long currentLatency;
        //开始能正常使用的时间
        private volatile long startTimestamp;

        public FaultItem(final String name) {
            this.name = name;
        }

        @Override
        public int compareTo(final FaultItem other) {
            if (this.isAvailable() != other.isAvailable()) {
                if (this.isAvailable())
                    return -1;

                if (other.isAvailable())
                    return 1;
            }

            if (this.currentLatency < other.currentLatency)
                return -1;
            else if (this.currentLatency > other.currentLatency) {
                return 1;
            }

            if (this.startTimestamp < other.startTimestamp)
                return -1;
            else if (this.startTimestamp > other.startTimestamp) {
                return 1;
            }

            return 0;
        }

        /**
         * 当前时间大于可以服务的开始时间时，返回true
         * @return
         */
        public boolean isAvailable() {
            return (System.currentTimeMillis() - startTimestamp) >= 0;
        }

        @Override
        public int hashCode() {
            int result = getName() != null ? getName().hashCode() : 0;
            result = 31 * result + (int) (getCurrentLatency() ^ (getCurrentLatency() >>> 32));
            result = 31 * result + (int) (getStartTimestamp() ^ (getStartTimestamp() >>> 32));
            return result;
        }

        @Override
        public boolean equals(final Object o) {
            if (this == o)
                return true;
            if (!(o instanceof FaultItem))
                return false;

            final FaultItem faultItem = (FaultItem) o;

            if (getCurrentLatency() != faultItem.getCurrentLatency())
                return false;
            if (getStartTimestamp() != faultItem.getStartTimestamp())
                return false;
            return getName() != null ? getName().equals(faultItem.getName()) : faultItem.getName() == null;

        }

        @Override
        public String toString() {
            return "FaultItem{" +
                "name='" + name + '\'' +
                ", currentLatency=" + currentLatency +
                ", startTimestamp=" + startTimestamp +
                '}';
        }

        public String getName() {
            return name;
        }

        public long getCurrentLatency() {
            return currentLatency;
        }

        public void setCurrentLatency(final long currentLatency) {
            this.currentLatency = currentLatency;
        }

        public long getStartTimestamp() {
            return startTimestamp;
        }

        public void setStartTimestamp(final long startTimestamp) {
            this.startTimestamp = startTimestamp;
        }

    }
}<|MERGE_RESOLUTION|>--- conflicted
+++ resolved
@@ -105,11 +105,7 @@
         //一半
         final int half = copyList.size() / 2;
         if (half <= 0) {
-<<<<<<< HEAD
-            //取第一个
-=======
             //没得选
->>>>>>> 938e3a2a
             return copyList.get(0).getName();
         } else {
             //拿个item最糟糕是他
