/*
 * Licensed to the Apache Software Foundation (ASF) under one or more
 * contributor license agreements.  See the NOTICE file distributed with
 * this work for additional information regarding copyright ownership.
 * The ASF licenses this file to You under the Apache License, Version 2.0
 * (the "License"); you may not use this file except in compliance with
 * the License.  You may obtain a copy of the License at
 *
 *     http://www.apache.org/licenses/LICENSE-2.0
 *
 * Unless required by applicable law or agreed to in writing, software
 * distributed under the License is distributed on an "AS IS" BASIS,
 * WITHOUT WARRANTIES OR CONDITIONS OF ANY KIND, either express or implied.
 * See the License for the specific language governing permissions and
 * limitations under the License.
 */

package org.apache.rocketmq.client.latency;

import org.apache.rocketmq.client.impl.producer.TopicPublishInfo;
import org.apache.rocketmq.client.log.ClientLogger;
import org.apache.rocketmq.logging.InternalLogger;
import org.apache.rocketmq.common.message.MessageQueue;

/**
 * mq容错机制策略
 */
public class MQFaultStrategy {
    private final static InternalLogger log = ClientLogger.getLog();
    private final LatencyFaultTolerance<String> latencyFaultTolerance = new LatencyFaultToleranceImpl();

    private boolean sendLatencyFaultEnable = false;

    //最大的延迟规格
    private long[] latencyMax =            {50L, 100L, 550L,  1000L,   2000L,   3000L,  15000L};
    //不可用的持续时间规格
    private long[] notAvailableDuration = {0L,  0L,  30000L, 60000L, 120000L, 180000L, 600000L};

    public long[] getNotAvailableDuration() {
        return notAvailableDuration;
    }

    public void setNotAvailableDuration(final long[] notAvailableDuration) {
        this.notAvailableDuration = notAvailableDuration;
    }

    public long[] getLatencyMax() {
        return latencyMax;
    }

    public void setLatencyMax(final long[] latencyMax) {
        this.latencyMax = latencyMax;
    }

    public boolean isSendLatencyFaultEnable() {
        return sendLatencyFaultEnable;
    }

    public void setSendLatencyFaultEnable(final boolean sendLatencyFaultEnable) {
        this.sendLatencyFaultEnable = sendLatencyFaultEnable;
    }

    /**
     * 策略选择相关的消息队列进行发送
     * @param tpInfo
     * @param lastBrokerName
     * @return
     */
    public MessageQueue selectOneMessageQueue(final TopicPublishInfo tpInfo, final String lastBrokerName) {
        if (this.sendLatencyFaultEnable) {
            //支持容错退避
            try {
                int index = tpInfo.getSendWhichQueue().getAndIncrement(); //获得queue序号
                for (int i = 0; i < tpInfo.getMessageQueueList().size(); i++) { //相关的messageQueue所有的队列
                    int pos = Math.abs(index++) % tpInfo.getMessageQueueList().size(); //随机
                    if (pos < 0)
                        pos = 0;
                    MessageQueue mq = tpInfo.getMessageQueueList().get(pos); //获得该mq
<<<<<<< HEAD

                    if (latencyFaultTolerance.isAvailable(mq.getBrokerName())) {
                        //检查一下该broker是否可用
                        if (null == lastBrokerName || mq.getBrokerName().equals(lastBrokerName)) //参数不传递，或者名字相符，直接返回
=======
                    if (latencyFaultTolerance.isAvailable(mq.getBrokerName())) { //检查一下该broker是否可用
                        //参数不传递，或者名字相符，直接返回
                        if (null == lastBrokerName || mq.getBrokerName().equals(lastBrokerName))
>>>>>>> 938e3a2a
                            return mq;
                    }
                }

                final String notBestBroker = latencyFaultTolerance.pickOneAtLeast(); //使用最近的
                int writeQueueNums = tpInfo.getQueueIdByBroker(notBestBroker); //查找broker对应的可写的queue
                if (writeQueueNums > 0) {
                    final MessageQueue mq = tpInfo.selectOneMessageQueue();
                    if (notBestBroker != null) {
                        mq.setBrokerName(notBestBroker);
                        mq.setQueueId(tpInfo.getSendWhichQueue().getAndIncrement() % writeQueueNums);
                    }
                    return mq;
                } else {
                    //不支持写，我们之间删除这个broker，因为不支持写入，不支持写入可以通过admin进行操作
                    latencyFaultTolerance.remove(notBestBroker); //删除这个broker
                }
            } catch (Exception e) {
                log.error("Error occurred when selecting message queue", e);
            }

            return tpInfo.selectOneMessageQueue();
        }

        //使用传递进来的broker上的相关的队列
        return tpInfo.selectOneMessageQueue(lastBrokerName);
    }

    /**
     * 更新容错项，支持发送成功
     * @param brokerName broker的名字
     * @param currentLatency 当前的延迟
     * @param isolation 隔离
     */
    public void updateFaultItem(final String brokerName, final long currentLatency, boolean isolation) {
        if (this.sendLatencyFaultEnable) {
            //支持发送容错
            long duration = computeNotAvailableDuration(isolation ? 30000 : currentLatency); //isolation为true则固定是30000，否则由入参决定这个值
            this.latencyFaultTolerance.updateFaultItem(brokerName, currentLatency, duration);
        }
    }

    /**
     * 计算不可用的持续时间
     * @param currentLatency 当前的延迟
     * @return 向上再搞出一个延迟
     */
    private long computeNotAvailableDuration(final long currentLatency) {
        for (int i = latencyMax.length - 1; i >= 0; i--) {
            if (currentLatency >= latencyMax[i]) //如果持续时间大于值，我们选择一个值
                return this.notAvailableDuration[i];
        }
        return 0;
    }
}<|MERGE_RESOLUTION|>--- conflicted
+++ resolved
@@ -76,16 +76,10 @@
                     if (pos < 0)
                         pos = 0;
                     MessageQueue mq = tpInfo.getMessageQueueList().get(pos); //获得该mq
-<<<<<<< HEAD
 
                     if (latencyFaultTolerance.isAvailable(mq.getBrokerName())) {
                         //检查一下该broker是否可用
                         if (null == lastBrokerName || mq.getBrokerName().equals(lastBrokerName)) //参数不传递，或者名字相符，直接返回
-=======
-                    if (latencyFaultTolerance.isAvailable(mq.getBrokerName())) { //检查一下该broker是否可用
-                        //参数不传递，或者名字相符，直接返回
-                        if (null == lastBrokerName || mq.getBrokerName().equals(lastBrokerName))
->>>>>>> 938e3a2a
                             return mq;
                     }
                 }
