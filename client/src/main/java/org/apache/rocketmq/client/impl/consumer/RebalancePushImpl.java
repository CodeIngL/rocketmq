--- conflicted
+++ resolved
@@ -76,13 +76,8 @@
         DefaultMQPushConsumer pushConsumer =  this.defaultMQPushConsumerImpl.getDefaultMQPushConsumer();
 
         if (currentQueueCount != 0) {
-<<<<<<< HEAD
-            //拉取的阈值
-            int pullThresholdForTopic = pushConsumer.getPullThresholdForTopic();
-=======
             //存在队列数量的时候我们进行流控相关的设置
          int pullThresholdForTopic = pushConsumer.getPullThresholdForTopic();
->>>>>>> 938e3a2a
             if (pullThresholdForTopic != -1) {
                 int newVal = Math.max(1, pullThresholdForTopic / currentQueueCount);
                 log.info("The pullThresholdForQueue is changed from {} to {}", pushConsumer.getPullThresholdForQueue(), newVal);
