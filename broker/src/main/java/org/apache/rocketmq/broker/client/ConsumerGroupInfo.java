--- conflicted
+++ resolved
@@ -132,25 +132,14 @@
     }
 
     /**
-<<<<<<< HEAD
      * 跟新channel
-=======
-     * 变更信息
->>>>>>> 4e19a4a7
      * @param infoNew
      * @param consumeType
      * @param messageModel
      * @param consumeFromWhere
-<<<<<<< HEAD
      * @return 是否进行更新
      */
     public boolean updateChannel(final ClientChannelInfo infoNew, ConsumeType consumeType, MessageModel messageModel, ConsumeFromWhere consumeFromWhere) {
-=======
-     * @return
-     */
-    public boolean updateChannel(final ClientChannelInfo infoNew, ConsumeType consumeType,
-        MessageModel messageModel, ConsumeFromWhere consumeFromWhere) {
->>>>>>> 4e19a4a7
         boolean updated = false;
         this.consumeType = consumeType;
         this.messageModel = messageModel;
@@ -181,15 +170,9 @@
     }
 
     /**
-<<<<<<< HEAD
      * 更新订阅的数据
      * @param subList
      * @return 是否进行了更新
-=======
-     * 变更信息
-     * @param subList
-     * @return
->>>>>>> 4e19a4a7
      */
     public boolean updateSubscription(final Set<SubscriptionData> subList) {
         boolean updated = false;
@@ -217,7 +200,6 @@
         //处理每一个topic相关的信息
         Iterator<Entry<String, SubscriptionData>> it = this.subscriptionTable.entrySet().iterator();
         while (it.hasNext()) {
-            //删除我们变更过的，但是其他信息比如topic不存在的相关topic，进行删除
             Entry<String, SubscriptionData> next = it.next();
             String oldTopic = next.getKey();
 
