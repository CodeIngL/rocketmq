--- conflicted
+++ resolved
@@ -78,7 +78,7 @@
     }
 
     /**
-     * 消费端发生关闭，我们需要进行通知客户端，发生了变更，先尝试发生注销变更，再尝试发生变更变更
+     * 消费端发生关闭，我们需要进行通知客户端，发生了变更
      */
     public void doChannelCloseEvent(final String remoteAddr, final Channel channel) {
         Iterator<Entry<String, ConsumerGroupInfo>> it = this.consumerTable.entrySet().iterator();
@@ -90,7 +90,8 @@
                 if (info.getChannelInfoTable().isEmpty()) {
                     ConsumerGroupInfo remove = this.consumerTable.remove(next.getKey());
                     if (remove != null) {
-                        log.info("unregister consumer ok, no any connection, and remove consumer group, {}", next.getKey());
+                        log.info("unregister consumer ok, no any connection, and remove consumer group, {}",
+                            next.getKey());
                         this.consumerIdsChangeListener.handle(ConsumerGroupEvent.UNREGISTER, next.getKey());
                     }
                 }
@@ -101,62 +102,46 @@
     }
 
     /**
-     * 注册consumer，我们需要通知相关的客户端感知到发生了变化，尝试通知变更，进行注册事件的处理
-     * @param group 来自客户端
-     * @param clientChannelInfo 来自计算
-     * @param consumeType 来自客户端
-     * @param messageModel 来自客户端
-     * @param consumeFromWhere 来自客户端
-     * @param subList 来自客户端
-     * @param isNotifyConsumerIdsChangedEnable 来自计算
-     * @return 返回是否变更
+     * 注册consumer
+     * @param group
+     * @param clientChannelInfo
+     * @param consumeType
+     * @param messageModel
+     * @param consumeFromWhere
+     * @param subList
+     * @param isNotifyConsumerIdsChangedEnable
+     * @return
      */
     public boolean registerConsumer(final String group, final ClientChannelInfo clientChannelInfo, ConsumeType consumeType, MessageModel messageModel, ConsumeFromWhere consumeFromWhere,
         final Set<SubscriptionData> subList, boolean isNotifyConsumerIdsChangedEnable) {
 
-<<<<<<< HEAD
-        //多个消费端，如果消费组相同，则broker侧是认为是一份关于group数据，而不是客户端的数据
-        // 获得映射关系
-=======
         //获得映射关系，获得group的映射关系
->>>>>>> 4e19a4a7
         ConsumerGroupInfo consumerGroupInfo = this.consumerTable.get(group);
         if (null == consumerGroupInfo) {
             //不存在我们构建一个映射关系
             ConsumerGroupInfo tmp = new ConsumerGroupInfo(group, consumeType, messageModel, consumeFromWhere);
-            //获得一个结果
             ConsumerGroupInfo prev = this.consumerTable.putIfAbsent(group, tmp);
             consumerGroupInfo = prev != null ? prev : tmp;
         }
 
-<<<<<<< HEAD
-        //更新channel，也就是尝试注册，这里多个节点不会有任何的异议
-        boolean r1 = consumerGroupInfo.updateChannel(clientChannelInfo, consumeType, messageModel, consumeFromWhere);
-        //更新订阅信息，也就是尝试注册，这里更新户根据订阅的数据不一致进行处理，这里的维度是topic的维度，因此group一致，当topic一致时
-        //需要保证订阅的的信息一致
-=======
         //更新channel
         boolean r1 = consumerGroupInfo.updateChannel(clientChannelInfo, consumeType, messageModel, consumeFromWhere);
         //更新一下订阅的关系
->>>>>>> 4e19a4a7
         boolean r2 = consumerGroupInfo.updateSubscription(subList);
 
         if (r1 || r2) {
             if (isNotifyConsumerIdsChangedEnable) {
-                //处理变更结果
                 this.consumerIdsChangeListener.handle(ConsumerGroupEvent.CHANGE, group, consumerGroupInfo.getAllChannel());
             }
         }
 
-
-        //处理注册结果
         this.consumerIdsChangeListener.handle(ConsumerGroupEvent.REGISTER, group, subList);
 
         return r1 || r2;
     }
 
     /**
-     * 从内存中注销consumer，我们需要通知相应的客户端来感知这个结果，因为发生了相关的变更
+     * 从内存中注销consumer
      * @param group
      * @param clientChannelInfo
      * @param isNotifyConsumerIdsChangedEnable
